--- conflicted
+++ resolved
@@ -9,14 +9,11 @@
 import attr
 import cv2
 import numpy as np
-from gym import spaces, Space
+from gym import spaces
 
 from habitat.config import Config
 from habitat.core.dataset import Dataset, Episode
-from habitat.core.embodied_task import (
-    EmbodiedTask, Measure, Measurements,
-    TaskAction, Observations
-)
+from habitat.core.embodied_task import EmbodiedTask, Measure, Measurements
 from habitat.core.registry import registry
 from habitat.core.simulator import (
     Sensor,
@@ -33,14 +30,14 @@
 
 
 def merge_sim_episode_config(
-        sim_config: Config, episode: Type[Episode]
+    sim_config: Config, episode: Type[Episode]
 ) -> Any:
     sim_config.defrost()
     sim_config.SCENE = episode.scene_id
     sim_config.freeze()
     if (
-            episode.start_position is not None
-            and episode.start_rotation is not None
+        episode.start_position is not None
+        and episode.start_rotation is not None
     ):
         agent_name = sim_config.AGENTS[sim_config.DEFAULT_AGENT_ID]
         agent_cfg = getattr(sim_config, agent_name)
@@ -126,13 +123,13 @@
             in cartesian or polar coordinates.
     """
 
-    def __init__(self, sim: Simulator, config: Config, **kwargs):
+    def __init__(self, sim: Simulator, config: Config):
         self._sim = sim
 
         self._goal_format = getattr(config, "GOAL_FORMAT", "CARTESIAN")
         assert self._goal_format in ["CARTESIAN", "POLAR"]
 
-        super().__init__(config=config, **kwargs)
+        super().__init__(config=config)
 
     def _get_uuid(self, *args: Any, **kwargs: Any):
         return "pointgoal"
@@ -152,14 +149,14 @@
             dtype=np.float32,
         )
 
-    def get_observation(self, observations, episode, **kwargs: Any):
+    def get_observation(self, observations, episode):
         agent_state = self._sim.get_agent_state()
         ref_position = agent_state.position
         rotation_world_agent = agent_state.rotation
 
         direction_vector = (
-                np.array(episode.goals[0].position, dtype=np.float32)
-                - ref_position
+            np.array(episode.goals[0].position, dtype=np.float32)
+            - ref_position
         )
         direction_vector_agent = quaternion_rotate_vector(
             rotation_world_agent.inverse(), direction_vector
@@ -190,12 +187,12 @@
             in cartesian or polar coordinates.
     """
 
-    def __init__(self, sim: Simulator, config: Config, **kwargs):
+    def __init__(self, sim: Simulator, config: Config):
         self._sim = sim
         self._goal_format = getattr(config, "GOAL_FORMAT", "CARTESIAN")
         assert self._goal_format in ["CARTESIAN", "POLAR"]
 
-        super().__init__(sim, config, **kwargs)
+        super().__init__(sim, config)
         self._initial_vector = None
         self.current_episode_id = None
 
@@ -217,7 +214,7 @@
             dtype=np.float32,
         )
 
-    def get_observation(self, observations, episode, **kwargs: Any):
+    def get_observation(self, observations, episode):
         episode_id = (episode.episode_id, episode.scene_id)
         if self.current_episode_id != episode_id:
             # Only compute the direction vector when a new episode is started.
@@ -227,8 +224,8 @@
             rotation_world_agent = agent_state.rotation
 
             direction_vector = (
-                    np.array(episode.goals[0].position, dtype=np.float32)
-                    - ref_position
+                np.array(episode.goals[0].position, dtype=np.float32)
+                - ref_position
             )
             direction_vector_agent = quaternion_rotate_vector(
                 rotation_world_agent.inverse(), direction_vector
@@ -256,9 +253,9 @@
         config: config for the sensor.
     """
 
-    def __init__(self, sim: Simulator, config: Config, **kwargs):
+    def __init__(self, sim: Simulator, config: Config):
         self._sim = sim
-        super().__init__(config=config, **kwargs)
+        super().__init__(config=config)
 
     def _get_uuid(self, *args: Any, **kwargs: Any):
         return "heading"
@@ -269,7 +266,7 @@
     def _get_observation_space(self, *args: Any, **kwargs: Any):
         return spaces.Box(low=-np.pi, high=np.pi, shape=(1,), dtype=np.float)
 
-    def get_observation(self, observations, episode, **kwargs: Any):
+    def get_observation(self, observations, episode):
         agent_state = self._sim.get_agent_state()
         rotation_world_agent = agent_state.rotation
 
@@ -292,12 +289,12 @@
         config: config for the sensor.
     """
 
-    def __init__(self, sim, config, **kwargs):
+    def __init__(self, sim, config):
         self._sim = sim
         self._max_detection_radius = getattr(
             config, "MAX_DETECTION_RADIUS", 2.0
         )
-        super().__init__(config=config, **kwargs)
+        super().__init__(config=config)
 
     def _get_uuid(self, *args: Any, **kwargs: Any):
         return "proximity"
@@ -313,7 +310,7 @@
             dtype=np.float,
         )
 
-    def get_observation(self, observations, episode, **kwargs: Any):
+    def get_observation(self, observations, episode):
         current_position = self._sim.get_agent_state().position
 
         return self._sim.distance_to_closest_obstacle(
@@ -329,14 +326,14 @@
     https://arxiv.org/pdf/1807.06757.pdf
     """
 
-    def __init__(self, sim: Simulator, config: Config, **kwargs):
+    def __init__(self, sim: Simulator, config: Config):
         self._previous_position = None
         self._start_end_episode_distance = None
         self._agent_episode_distance = None
         self._sim = sim
         self._config = config
 
-        super().__init__(**kwargs)
+        super().__init__()
 
     def _get_uuid(self, *args: Any, **kwargs: Any):
         return "spl"
@@ -361,8 +358,8 @@
         )
 
         if (
-                action == self._sim.index_stop_action
-                and distance_to_target < self._config.SUCCESS_DISTANCE
+            action == self._sim.index_stop_action
+            and distance_to_target < self._config.SUCCESS_DISTANCE
         ):
             ep_success = 1
 
@@ -373,20 +370,20 @@
         self._previous_position = current_position
 
         self._metric = ep_success * (
-                self._start_end_episode_distance
-                / max(
-            self._start_end_episode_distance, self._agent_episode_distance
-        )
+            self._start_end_episode_distance
+            / max(
+                self._start_end_episode_distance, self._agent_episode_distance
+            )
         )
 
 
 @registry.register_measure
 class Collisions(Measure):
-    def __init__(self, sim: Simulator, config: Config, **kwargs):
+    def __init__(self, sim, config):
         self._sim = sim
         self._config = config
         self._metric = None
-        super().__init__(**kwargs)
+        super().__init__()
 
     def _get_uuid(self, *args: Any, **kwargs: Any):
         return "collisions"
@@ -396,23 +393,11 @@
 
     def update_metric(self, episode, action):
         if self._metric is None:
-<<<<<<< HEAD
-            self._metric = 0
-
-        current_position = self._sim.get_agent_state().position
-        if (
-                action == self._sim.index_forward_action
-                and self._sim.distance_to_closest_obstacle(current_position)
-                < COLLISION_PROXIMITY_TOLERANCE
-        ):
-            self._metric += 1
-=======
             self._metric = {"count": 0, "is_collision": False}
         self._metric["is_collision"] = False
         if self._sim.previous_step_collided:
             self._metric["count"] += 1
             self._metric["is_collision"] = True
->>>>>>> 398dcdd3
 
 
 @registry.register_measure
@@ -420,7 +405,7 @@
     r"""Top Down Map measure
     """
 
-    def __init__(self, sim: Simulator, config: Config, **kwargs):
+    def __init__(self, sim: Simulator, config: Config):
         self._sim = sim
         self._config = config
         self._grid_delta = config.MAP_PADDING
@@ -437,18 +422,12 @@
         self._top_down_map = None
         self._shortest_path_points = None
         self._cell_scale = (
-<<<<<<< HEAD
-                                   self._coordinate_max - self._coordinate_min
-                           ) / self._map_resolution[0]
-        super().__init__(**kwargs)
-=======
             self._coordinate_max - self._coordinate_min
         ) / self._map_resolution[0]
         self.line_thickness = int(
             np.round(self._map_resolution[0] * 2 / MAP_THICKNESS_SCALAR)
         )
         super().__init__()
->>>>>>> 398dcdd3
 
     def _get_uuid(self, *args: Any, **kwargs: Any):
         return "top_down_map"
@@ -472,40 +451,8 @@
         self._ind_y_min = range_y[0]
         self._ind_y_max = range_y[-1]
 
-<<<<<<< HEAD
-        if self._config.DRAW_SOURCE_AND_TARGET:
-            # mark source point
-            s_x, s_y = maps.to_grid(
-                episode.start_position[0],
-                episode.start_position[2],
-                self._coordinate_min,
-                self._coordinate_max,
-                self._map_resolution,
-            )
-            point_padding = 2 * int(
-                np.ceil(self._map_resolution[0] / MAP_THICKNESS_SCALAR)
-            )
-            top_down_map[
-            s_x - point_padding: s_x + point_padding + 1,
-            s_y - point_padding: s_y + point_padding + 1,
-            ] = maps.MAP_SOURCE_POINT_INDICATOR
-
-            # mark target point
-            t_x, t_y = maps.to_grid(
-                episode.goals[0].position[0],
-                episode.goals[0].position[2],
-                self._coordinate_min,
-                self._coordinate_max,
-                self._map_resolution,
-            )
-            top_down_map[
-            t_x - point_padding: t_x + point_padding + 1,
-            t_y - point_padding: t_y + point_padding + 1,
-            ] = maps.MAP_TARGET_POINT_INDICATOR
-=======
         if self._config.FOG_OF_WAR.DRAW:
             self._fog_of_war_mask = np.zeros_like(top_down_map)
->>>>>>> 398dcdd3
 
         return top_down_map
 
@@ -576,18 +523,6 @@
 
         self.update_fog_of_war_mask(np.array([a_x, a_y]))
 
-<<<<<<< HEAD
-        # Rather than return the whole map which may have large empty regions,
-        # only return the occupied part (plus some padding).
-        house_map = house_map[
-                    self._ind_x_min
-                    - self._grid_delta: self._ind_x_max
-                                        + self._grid_delta,
-                    self._ind_y_min
-                    - self._grid_delta: self._ind_y_max
-                                        + self._grid_delta,
-                    ]
-=======
         # draw source and target points last to avoid overlap
         if self._config.DRAW_SOURCE_AND_TARGET:
             self.draw_source_and_target(episode)
@@ -601,7 +536,6 @@
             - self._grid_delta : self._ind_y_max
             + self._grid_delta,
         ]
->>>>>>> 398dcdd3
 
     def update_metric(self, episode, action):
         self._step_count += 1
@@ -687,10 +621,10 @@
 @registry.register_task(name="Nav-v0")
 class NavigationTask(EmbodiedTask):
     def __init__(
-            self,
-            task_config: Config,
-            sim: Simulator,
-            dataset: Optional[Dataset] = None,
+        self,
+        task_config: Config,
+        sim: Simulator,
+        dataset: Optional[Dataset] = None,
     ) -> None:
 
         task_measurements = []
@@ -698,12 +632,9 @@
             measurement_cfg = getattr(task_config, measurement_name)
             measure_type = registry.get_measure(measurement_cfg.TYPE)
             assert (
-                    measure_type is not None
+                measure_type is not None
             ), "invalid measurement type {}".format(measurement_cfg.TYPE)
-            task_measurements.append(
-                measure_type(sim=sim, config=measurement_cfg,
-                             dataset=dataset, task=self)
-            )
+            task_measurements.append(measure_type(sim, measurement_cfg))
         self.measurements = Measurements(task_measurements)
 
         task_sensors = []
@@ -713,25 +644,12 @@
             assert sensor_type is not None, "invalid sensor type {}".format(
                 sensor_cfg.TYPE
             )
-            task_sensors.append(
-                sensor_type(sim=sim, config=sensor_cfg, dataset=dataset)
-            )
+            task_sensors.append(sensor_type(sim, sensor_cfg))
 
         self.sensor_suite = SensorSuite(task_sensors)
         super().__init__(config=task_config, sim=sim, dataset=dataset)
 
-    @property
-    def action_space(self) -> Space:
-        raise self._sim.action_space
-
     def overwrite_sim_config(
-            self, sim_config: Any, episode: Type[Episode]
+        self, sim_config: Any, episode: Type[Episode]
     ) -> Any:
-        return merge_sim_episode_config(sim_config, episode)
-
-    def step(self, action: TaskAction, episode) -> Observations:
-        observations = self._sim.step(action)
-        observations.update(self.sensor_suite.get_observations(
-            observations=observations, episode=episode
-        ))
-        return observations+        return merge_sim_episode_config(sim_config, episode)